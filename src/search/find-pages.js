import get from 'lodash/fp/get'
import update from 'lodash/fp/update'

import db, { normaliseFindResult, resultRowsById } from 'src/pouchdb'
import { pageKeyPrefix } from 'src/page-storage'
import { revisePageFields } from 'src/page-analysis'
import { getAllNodes } from 'src/util/tree-walker'


// Resolve redirects from (deduplicated) pages, replacing them in the results.
// XXX: We only replace the row.doc, and not row.id, row.key, nor row.value.
async function resolveRedirects(pagesResult) {
    // Get the targets of all docs' 'seeInstead' links.
    const targetPageIds = pagesResult.rows.map(get('doc.seeInstead._id'))
        .filter(x => x)

    // If these pages contain no redirects, easy job for us.
    if (targetPageIds.length === 0) return pagesResult

    // Fetch the targeted pages.
    // Note that multi-step redirections are resolved recursively here.
    // XXX: a cycle of redirections would kill us.
    const targetPagesResult = await getPages({
        pageIds: targetPageIds,
        followRedirects: true,
    })

    // Replace each page doc with its redirection target (if it had any).
    const targetRowsById = resultRowsById(targetPagesResult)
    const resolvedPagesResult = update('rows', rows => rows.map(
        update('doc', doc => (!doc.seeInstead)
            // Leave pages without a 'seeInstead' redirection link untouched...
            ? doc
            // ...and replace the contents of the others with the correct page.
            : {...targetRowsById[doc.seeInstead._id].doc}
        )
    ))(pagesResult)

    return resolvedPagesResult
}

// Post-process result list after any retrieval of pages from the database.
async function postprocessPagesResult({pagesResult, followRedirects}) {
    // Let the page analysis module augment or revise the document attributes.
    pagesResult = update('rows', rows => rows.map(
        // We can skip those pages that will replaced by a redirect anyway.
        update('doc', doc => doc.seeInstead ? doc : revisePageFields(doc))
    ))(pagesResult)

    if (followRedirects) {
        // Resolve pages that redirect to other pages.
        pagesResult = await resolveRedirects(pagesResult)
    }

    return pagesResult
}

<<<<<<< HEAD
=======
export async function getPage({pageId, ...otherOptions}) {
    const pagesResult = await getPages({pageIds: [pageId], ...otherOptions})
    return pagesResult.rows[0].doc
}

>>>>>>> ce48bb97
// Get all pages for a given array of page ids
export async function getPages({pageIds, ...otherOptions}) {
    let pagesResult = await db.allDocs({
        keys: pageIds,
        include_docs: true,
    })
    pagesResult = await postprocessPagesResult({...otherOptions, pagesResult})
    return pagesResult
}

export async function findPagesByUrl({url, ...otherOptions}) {
    const findResult = await db.find({
        selector: {
            _id: { $gte: pageKeyPrefix, $lte: `${pageKeyPrefix}\uffff` },
            url,
        },
    })
    let pagesResult = normaliseFindResult(findResult)
    pagesResult = await postprocessPagesResult({...otherOptions, pagesResult})
    return pagesResult
}

// Find all pages that are (indirectly) connected through 'seeInstead' links.
export async function getEquivalentPages({pageId}) {
    const page = await db.get(pageId)
    // The pages connected by redirects form a tree we can walk through.
    const pageRedirectionTreeWalker = {
        getParent: getPageRedirectTarget,
        getChildren: getRedirectersToPage,
    }
    const equivalentPages = await getAllNodes(pageRedirectionTreeWalker)(page)
    // Shape the list of pages like a PouchDB result object.
    const result = normaliseFindResult({docs: equivalentPages})
    return result
}

async function getPageRedirectTarget(page) {
    if (page.seeInstead && page.seeInstead._id) {
        const parent = await db.get(page.seeInstead._id)
        return parent
    } else {
        return undefined
    }
}

async function getRedirectersToPage(page) {
    const findResult = await db.find({
        selector: {
            'seeInstead._id': page._id,
        },
    })
    return findResult.docs
}<|MERGE_RESOLUTION|>--- conflicted
+++ resolved
@@ -55,14 +55,11 @@
     return pagesResult
 }
 
-<<<<<<< HEAD
-=======
 export async function getPage({pageId, ...otherOptions}) {
     const pagesResult = await getPages({pageIds: [pageId], ...otherOptions})
     return pagesResult.rows[0].doc
 }
 
->>>>>>> ce48bb97
 // Get all pages for a given array of page ids
 export async function getPages({pageIds, ...otherOptions}) {
     let pagesResult = await db.allDocs({
