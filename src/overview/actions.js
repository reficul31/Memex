import last from 'lodash/fp/last'
<<<<<<< HEAD
=======
import isEqual from 'lodash/fp/isEqual'
>>>>>>> ce48bb97
import { createAction } from 'redux-act'

import { filterVisitsByQuery } from 'src/search'
import { deleteVisitAndPage } from 'src/page-storage/deletion'
import asyncActionCreator from 'src/util/redux-async-action-creator'

import { ourState } from './selectors'


// == Simple commands to change the state in reducers ==

export const setQuery = createAction('overview/setQuery')
export const setStartDate = createAction('overview/setStartDate')
export const setEndDate = createAction('overview/setEndDate')
export const hideVisit = createAction('overview/hideVisit')


// == Actions that trigger other actions ==

// Initialisation
export function init() {
    return function (dispatch, getState) {
        // Perform an initial search to populate the view (empty query = get all docs)
        dispatch(newSearch())
    }
}

export function deleteVisit({visitId}) {
    return async function (dispatch, getState) {
        // Hide the visit directly (optimistically).
        dispatch(hideVisit({visitId}))
        // Remove it from the database.
        await deleteVisitAndPage({visitId})
    }
}

export const newSearch = asyncActionCreator(() => async (dispatch, getState) => {
<<<<<<< HEAD
    const { query, startDate, endDate } = ourState(getState())
    const searchResult = await filterVisitsByQuery({
        query,
        startDate,
        endDate,
        includeContext: false,
=======
    const { currentQueryParams } = ourState(getState())
    const searchResult = await filterVisitsByQuery({
        ...currentQueryParams,
        includeContext: true,
        limit: 10,
        softLimit: true,
>>>>>>> ce48bb97
    })
    return searchResult
})

export const expandSearch = asyncActionCreator(() => async (dispatch, getState) => {
<<<<<<< HEAD
    const { query, startDate, endDate, searchResult } = ourState(getState())
=======
    const { currentQueryParams, searchResult } = ourState(getState())
>>>>>>> ce48bb97
    // Look from which item the search should continue.
    const skipUntil = searchResult.searchedUntil
        || (searchResult.rows.length && last(searchResult.rows).id)
        || undefined
    // Get the items that are to be appended.
    const newSearchResult = await filterVisitsByQuery({
<<<<<<< HEAD
        query,
        startDate,
        endDate,
        includeContext: false,
        skipUntil,
=======
        ...currentQueryParams,
        includeContext: true,
        skipUntil,
        limit: 10,
        softLimit: true,
>>>>>>> ce48bb97
    })
    return newSearchResult
})

export const updateSearch = () => (dispatch, getState) => {
<<<<<<< HEAD
=======
    const state = ourState(getState())
    if (isEqual(state.activeQueryParams, state.currentQueryParams)) {
        // The query has not actually changed since our last search, so no need to update.
        return
    }
>>>>>>> ce48bb97
    // Cancel any running searches and start again.
    newSearch.cancelAll()
    expandSearch.cancelAll()
    dispatch(newSearch())
}

export const loadMoreResults = () => (dispatch, getState) => {
    // If a search is already running, don't do anything.
    if (newSearch.isPending() || expandSearch.isPending()) return
    dispatch(expandSearch())
}<|MERGE_RESOLUTION|>--- conflicted
+++ resolved
@@ -1,8 +1,5 @@
 import last from 'lodash/fp/last'
-<<<<<<< HEAD
-=======
 import isEqual from 'lodash/fp/isEqual'
->>>>>>> ce48bb97
 import { createAction } from 'redux-act'
 
 import { filterVisitsByQuery } from 'src/search'
@@ -40,63 +37,39 @@
 }
 
 export const newSearch = asyncActionCreator(() => async (dispatch, getState) => {
-<<<<<<< HEAD
-    const { query, startDate, endDate } = ourState(getState())
-    const searchResult = await filterVisitsByQuery({
-        query,
-        startDate,
-        endDate,
-        includeContext: false,
-=======
     const { currentQueryParams } = ourState(getState())
     const searchResult = await filterVisitsByQuery({
         ...currentQueryParams,
         includeContext: true,
         limit: 10,
         softLimit: true,
->>>>>>> ce48bb97
     })
     return searchResult
 })
 
 export const expandSearch = asyncActionCreator(() => async (dispatch, getState) => {
-<<<<<<< HEAD
-    const { query, startDate, endDate, searchResult } = ourState(getState())
-=======
     const { currentQueryParams, searchResult } = ourState(getState())
->>>>>>> ce48bb97
     // Look from which item the search should continue.
     const skipUntil = searchResult.searchedUntil
         || (searchResult.rows.length && last(searchResult.rows).id)
         || undefined
     // Get the items that are to be appended.
     const newSearchResult = await filterVisitsByQuery({
-<<<<<<< HEAD
-        query,
-        startDate,
-        endDate,
-        includeContext: false,
-        skipUntil,
-=======
         ...currentQueryParams,
         includeContext: true,
         skipUntil,
         limit: 10,
         softLimit: true,
->>>>>>> ce48bb97
     })
     return newSearchResult
 })
 
 export const updateSearch = () => (dispatch, getState) => {
-<<<<<<< HEAD
-=======
     const state = ourState(getState())
     if (isEqual(state.activeQueryParams, state.currentQueryParams)) {
         // The query has not actually changed since our last search, so no need to update.
         return
     }
->>>>>>> ce48bb97
     // Cancel any running searches and start again.
     newSearch.cancelAll()
     expandSearch.cancelAll()
