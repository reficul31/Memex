--- conflicted
+++ resolved
@@ -43,23 +43,13 @@
 
 ## Contribute
 
-We are happy about any kind of feedback, bug fixes, new feature ideas and tips? 
+We are happy about any kind of feedback, bug fixes, new feature ideas and tips?
 Give a shout. :loudspeaker:
 
-<<<<<<< HEAD
 - [Drop by on Slack](http://join-worldbrain.herokuapp.com)
 - Write us an email: info@worldbrain.io
 - or leave a comment under issues you want to contribute to
 
-=======
-Coding, design, communication, there is plenty to be done. A tiny bit of funding
-is available to tip significant contributions. :money_with_wings:
-
-All code in this project is in the public domain, free from copyright
-restrictions. Please waive your copyrights on any contributions you make.
-See e.g. [unlicense.org](https://unlicense.org/) for more information.
-
->>>>>>> ce48bb97
 
 ## Hacking
 
@@ -69,14 +59,9 @@
 ### Build and run it
 
 1. Clone this repo.
-<<<<<<< HEAD
-2. Get [Node/NPM](https://nodejs.org).
-3. Run `make`.
-=======
 2. Get [Node/NPM](https://nodejs.org) and [yarn](https://yarnpkg.com)
    (`npm install -g yarn`).
 3. Run `make` to install dependencies and compile the source files.
->>>>>>> ce48bb97
 4. Load it in Firefox or Chromium/Chrome:
     * In Firefox (≥49): run `npm run fx-run` (or run [web-ext](https://developer.mozilla.org/en-US/Add-ons/WebExtensions/web-ext_command_reference#web-ext_run)
       directly for more control).
